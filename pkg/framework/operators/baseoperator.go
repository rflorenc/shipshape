package operators

import (
	"encoding/json"
	"fmt"
	"github.com/ghodss/yaml"
	"io/ioutil"
	appsv1 "k8s.io/api/apps/v1"
	corev1 "k8s.io/api/core/v1"
	rbacv1 "k8s.io/api/rbac/v1"
	apiextv1b1 "k8s.io/apiextensions-apiserver/pkg/apis/apiextensions/v1beta1"
	apiextension "k8s.io/apiextensions-apiserver/pkg/client/clientset/clientset"
	apierrors "k8s.io/apimachinery/pkg/api/errors"
	clientset "k8s.io/client-go/kubernetes"

	"github.com/rh-messaging/shipshape/pkg/framework/log"
	metav1 "k8s.io/apimachinery/pkg/apis/meta/v1"
	"k8s.io/client-go/rest"
	"net/http"
	"strings"
)

//All the base operator stuff goes into this class. All operator-specific things go into specific classes.
type BaseOperatorBuilder struct {
	yamls        []string
	image        string
	namespace    string
	restConfig   *rest.Config
	operatorName string
	keepCdrs     bool
	apiVersion   string
	finalized    bool
}

type BaseOperator struct {
	restConfig        *rest.Config
	kubeClient        *clientset.Clientset
	extClient         *apiextension.Clientset
	namespace         string
	operatorInterface interface{}
	image             string
	cdrNames          []string
	groupName         string
	operatorName      string
	apiVersion        string
	yamls             []string
	deploymentConfig  appsv1.Deployment
	serviceAccount    corev1.ServiceAccount
	role              rbacv1.Role
	cRole             rbacv1.ClusterRole
	roleBinding       rbacv1.RoleBinding
	cRoleBinding      rbacv1.ClusterRoleBinding
	crds              []apiextv1b1.CustomResourceDefinition
	keepCRD           bool
<<<<<<< HEAD
	clientImageName   string
=======
>>>>>>> e0c4ef0d
}

type DefinitionStruct struct {
	ApiVersion string      `json:"apiVersion"`
	Kind       string      `json:"kind"`
	Metadata   interface{} `json:"metadata"`
	Spec       interface{} `json:"spec"`
}

<<<<<<< HEAD
const ClientImageName = "quay.io/enmasse/systemtests-clients:latest"


=======
>>>>>>> e0c4ef0d
func (b *BaseOperatorBuilder) NewBuilder(restConfig *rest.Config) OperatorSetupBuilder {
	b.restConfig = restConfig
	return b
}

func (b *BaseOperatorBuilder) WithNamespace(namespace string) OperatorSetupBuilder {
	if !b.finalized {
		b.namespace = namespace
		return b
	} else {
		panic(fmt.Errorf("can't edit operator builder post-finalization"))
	}
}

func (b *BaseOperatorBuilder) OperatorType() OperatorType {
	// Delegate to concrete implementations
	panic("implement me")
}

func (b *BaseOperatorBuilder) WithImage(image string) OperatorSetupBuilder {
	if !b.finalized {
		b.image = image
		return b
	} else {
		panic(fmt.Errorf("can't edit operator builder post-finalization"))
	}
}

func (b *BaseOperatorBuilder) WithYamls(yamls []string) OperatorSetupBuilder {
	if !b.finalized {
		b.yamls = yamls
		return b
	} else {
		panic(fmt.Errorf("can't edit operator builder post-finalization"))
	}
}

func (b *BaseOperatorBuilder) AddYaml(yaml string) OperatorSetupBuilder {
	if !b.finalized {
		b.yamls = append(b.yamls, yaml)
		return b
	} else {
		panic(fmt.Errorf("can't edit operator builder post-finalization"))
	}
}

func (b *BaseOperatorBuilder) WithOperatorName(name string) OperatorSetupBuilder {
	if !b.finalized {
		b.operatorName = name
		return b
	} else {
		panic(fmt.Errorf("can't edit operator builder post-finalization"))
	}
}

func (b *BaseOperatorBuilder) KeepCdr(keepCdrs bool) OperatorSetupBuilder {
	if !b.finalized {
		b.keepCdrs = keepCdrs
		return b
	} else {
		panic(fmt.Errorf("can't edit operator builder post-finalization"))
	}
}

func (b *BaseOperatorBuilder) WithApiVersion(apiVersion string) OperatorSetupBuilder {
	if !b.finalized {
		b.apiVersion = apiVersion
		return b
	} else {
		panic(fmt.Errorf("can't edit operator builder post-finalization"))
	}
}
<<<<<<< HEAD

func (b *BaseOperatorBuilder) Finalize() *BaseOperatorBuilder {
	b.finalized = true
	return b
}

=======

func (b *BaseOperatorBuilder) Finalize() *BaseOperatorBuilder {
	b.finalized = true
	return b
}

>>>>>>> e0c4ef0d
func (b *BaseOperatorBuilder) Build() (OperatorSetup, error) {
	baseOperator := &BaseOperator{}
	if kubeClient, err := clientset.NewForConfig(b.restConfig); err != nil {
		return nil, err
	} else {
		baseOperator.kubeClient = kubeClient
	}

	if extClient, err := apiextension.NewForConfig(b.restConfig); err != nil {
		return nil, err
	} else {
		baseOperator.extClient = extClient
	}
	baseOperator.namespace = b.namespace
	baseOperator.apiVersion = b.apiVersion
	baseOperator.operatorName = b.operatorName
	baseOperator.yamls = b.yamls
	baseOperator.keepCRD = b.keepCdrs
	if err := baseOperator.Setup(); err != nil {
		return nil, fmt.Errorf("failed to set up operator %s: %v", baseOperator.operatorName, err)
	}
	return baseOperator, nil
}

func (b *BaseOperator) InitFromBaseOperatorBuilder(builder *BaseOperatorBuilder) error {
	b.restConfig = builder.restConfig
	b.image = builder.image
	b.namespace = builder.namespace
	b.apiVersion = builder.apiVersion
	b.operatorName = builder.operatorName
	b.yamls = builder.yamls
	b.keepCRD = builder.keepCdrs

	// Initialize clients
	if kubeClient, err := clientset.NewForConfig(b.restConfig); err != nil {
		return err
	} else {
		b.kubeClient = kubeClient
	}

	if extClient, err := apiextension.NewForConfig(b.restConfig); err != nil {
		return err
	} else {
		b.extClient = extClient
	}

	return nil
}

func (b *BaseOperator) loadJson(url string) ([]byte, error) {
	resp, err := http.Get(url) //load yaml body from url
	if err != nil {
		log.Logf("error during loading %s: %v", url, err)
		return nil, err
	}
	defer resp.Body.Close()
	body, err := ioutil.ReadAll(resp.Body)
	if err != nil {
		log.Logf("error during loading %s: %v", url, err)
		return nil, err
	}
	jsonBody, err := yaml.YAMLToJSON(body)
	if err != nil {
		log.Logf("error during parsing %s: %v", url, err)
		return nil, err
	}
	return jsonBody, nil
}

func (b *BaseOperator) errorItemLoad(failedType string, jsonObj []byte, parentError error) {
	panic(fmt.Errorf("failed to load %s from json definition: %s %v", failedType, jsonObj, parentError))
}

func (b *BaseOperator) errorItemCreate(failedType string, parentError error) {
	if strings.Contains(parentError.Error(), "already exists") {
		//If any items already exist, don't remove those in teardown
		b.keepCRD = true
	} else {
		panic(fmt.Errorf("failed to create %s : %v", failedType, parentError))
	}
}

func (b *BaseOperator) setupServiceAccount(jsonObj []byte) {
	log.Logf("setting up service account (ns: %s)", b.namespace)
	if err := json.Unmarshal(jsonObj, &b.serviceAccount); err != nil {
		b.errorItemLoad("service account", jsonObj, err)
	}
	if _, err := b.kubeClient.CoreV1().ServiceAccounts(b.namespace).Create(&b.serviceAccount); err != nil {
		b.errorItemCreate("service account", err)
	}

}

func (b *BaseOperator) setupRole(jsonObj []byte) {
	log.Logf("Setting up Role")

	if err := json.Unmarshal(jsonObj, &b.role); err != nil {
		b.errorItemLoad("role", jsonObj, err)
	}
	if _, err := b.kubeClient.RbacV1().Roles(b.namespace).Create(&b.role); err != nil {
		b.errorItemCreate("role", err)
	}
}

func (b *BaseOperator) setupClusterRole(jsonObj []byte) {
	if err := json.Unmarshal(jsonObj, &b.cRole); err != nil {
		b.errorItemLoad("cluster role", jsonObj, err)
	}

	// Ignore errors if cluster level resource already exists
	if _, err := b.kubeClient.RbacV1().ClusterRoles().Create(&b.cRole); err != nil {
		b.errorItemCreate("cluster role", err)
	}
}

func (b *BaseOperator) setupRoleBinding(jsonObj []byte) {
	log.Logf("Setting up Role Binding")
	if err := json.Unmarshal(jsonObj, &b.roleBinding); err != nil {
		b.errorItemLoad("role binding", jsonObj, err)
	}
	if _, err := b.kubeClient.RbacV1().RoleBindings(b.namespace).Create(&b.roleBinding); err != nil {
		b.errorItemCreate("role binding", err)
	}
}

func (b *BaseOperator) setupClusterRoleBinding(jsonObj []byte) {
	log.Logf("Setting up Cluster Role Binding")
	if err := json.Unmarshal(jsonObj, &b.cRoleBinding); err != nil {
		b.errorItemLoad("cluster role binding", jsonObj, err)
	}
	if _, err := b.kubeClient.RbacV1().ClusterRoleBindings().Create(&b.cRoleBinding); err != nil {
		b.errorItemCreate("cluster role binding", err)
	}
}

<<<<<<< HEAD

=======
>>>>>>> e0c4ef0d
func (b *BaseOperator) setupCRD(jsonObj []byte) {
	log.Logf("Setting up CRD")
	var CRD apiextv1b1.CustomResourceDefinition
	if err := json.Unmarshal(jsonObj, &CRD); err != nil {
		b.errorItemLoad("CRD", jsonObj, err)
	}
	if _, err := b.extClient.ApiextensionsV1beta1().CustomResourceDefinitions().Create(&CRD); err != nil {
		b.errorItemCreate("CRD", err)
	}
	b.crds = append(b.crds, CRD)
}

func (b *BaseOperator) SetupYamls() error {
	for i, url := range b.yamls {

		jsonItem, err := b.loadJson(url)
		if err != nil {
			return fmt.Errorf("failed to load yaml #%d: %v", i, err)
		}
		var def DefinitionStruct
		err = json.Unmarshal(jsonItem, &def)
		if err != nil {
			return fmt.Errorf("failed to load json #%d: %v", i, err)
		}
		switch def.Kind {
		case "ServiceAccount":
			b.setupServiceAccount(jsonItem)
		case "Role":
			b.setupRole(jsonItem)
		case "ClusterRole":
			b.setupClusterRole(jsonItem)
		case "RoleBinding":
			b.setupRoleBinding(jsonItem)
		case "ClusterRoleBinding":
			b.setupClusterRoleBinding(jsonItem)
		case "CustomResourceDefinition":
			b.setupCRD(jsonItem)
		case "Deployment":
			b.setupDeployment(jsonItem)
		default:
			log.Logf("can't find item type %s", def.Kind)
		}
	}
	return nil
}

func (b *BaseOperator) setupDeployment(jsonItem []byte) {
	log.Logf("Setting up Deployment")
	if err := json.Unmarshal(jsonItem, &b.deploymentConfig); err != nil {
		b.errorItemLoad("deployment", jsonItem, err)
	}
	if b.image != "" {
		//Customize the spec if that is requested
		b.deploymentConfig.Spec.Template.Spec.Containers[0].Image = b.image
	}
<<<<<<< HEAD

	b.deploymentConfig.Spec.Template.Spec.Containers[0].Name = b.Name()
	if _, err := b.kubeClient.AppsV1().Deployments(b.namespace).Create(&b.deploymentConfig); err != nil {
		b.errorItemCreate("deployment", err)
	}
}

func (b *BaseOperator) getClientImage() string {
    if (b.clientImageName!="") {
        return b.clientImageName
    } else { 
        return ClientImageName
    }
}

func (b *BaseOperator) setupClients() {
    log.Logf("Setting up clients image")
    clientsDeploymentConfig := &appsv1.Deployment{}
    clientsDeploymentConfig.Spec.Template.Spec.Containers[0].Name="systemtests-clients"
    clientsDeploymentConfig.Spec.Template.Spec.Containers[0].Image=ClientImageName
    clientsDeploymentConfig.Spec.Template.Spec.Containers[0].Command[0]="sleep"
    clientsDeploymentConfig.Spec.Template.Spec.Containers[0].Args[0]="infinity"
    clientsDeploymentConfig.Spec.Template.Spec.Containers[0].ImagePullPolicy="Always"
    if _, err := b.kubeClient.AppsV1().Deployments(b.namespace).Create(clientsDeploymentConfig); err != nil {
=======
	if _, err := b.kubeClient.AppsV1().Deployments(b.namespace).Create(&b.deploymentConfig); err != nil {
>>>>>>> e0c4ef0d
		b.errorItemCreate("deployment", err)
	}
}

func (b *BaseOperator) Namespace() string {
	return b.namespace
}

func (b *BaseOperator) Interface() interface{} {
	return b.operatorInterface
}

func (b *BaseOperator) Image() string {
	return b.image
}

func (b *BaseOperator) Name() string {
	return b.operatorName
}

func (b *BaseOperator) CRDNames() []string {
	return b.cdrNames
}

func (b *BaseOperator) GroupName() string {
	return b.groupName
}

func (b *BaseOperator) APIVersion() string {
	return b.apiVersion
}

func (b *BaseOperator) Setup() error {
	log.Logf("setting up yamls: %v", b.yamls)
	if err := b.SetupYamls(); err != nil {
		return err
	}
	return nil
}

func (b *BaseOperator) TeardownEach() error {
	if (b.keepCRD) {
		return nil
	} else {
		err := b.kubeClient.CoreV1().
			ServiceAccounts(b.namespace).
			Delete(b.serviceAccount.Name, metav1.NewDeleteOptions(1))
		if err != nil && !apierrors.IsNotFound(err) {
			return err
		}
		err = b.kubeClient.RbacV1().
			Roles(b.namespace).
			Delete(b.role.Name, metav1.NewDeleteOptions(1))
		if err != nil && !apierrors.IsNotFound(err) {
			return err
		}
		err = b.kubeClient.RbacV1().
			RoleBindings(b.namespace).
			Delete(b.roleBinding.Name, metav1.NewDeleteOptions(1))
		if err != nil && !apierrors.IsNotFound(err) {
			return err
		}
		err = b.kubeClient.AppsV1().
			Deployments(b.namespace).
			Delete(b.deploymentConfig.Name, metav1.NewDeleteOptions(1))
		if err != nil && !apierrors.IsNotFound(err) {
			return err
		}
		log.Logf("%s teradown namespace succesful", b.namespace)
		return nil
	}
}

func (b *BaseOperator) TeardownSuite() error {
	if b.keepCRD {
		return nil
	} else {
		err := b.TeardownEach()
		if err != nil {
			return err
		}

		for _, crd := range b.crds {
			err = b.extClient.ApiextensionsV1beta1().
				CustomResourceDefinitions().Delete(
				crd.Name, metav1.NewDeleteOptions(1))
			if err != nil && !apierrors.IsNotFound(err) {
				return err
			}
		}
		return nil
	}
}<|MERGE_RESOLUTION|>--- conflicted
+++ resolved
@@ -52,10 +52,7 @@
 	cRoleBinding      rbacv1.ClusterRoleBinding
 	crds              []apiextv1b1.CustomResourceDefinition
 	keepCRD           bool
-<<<<<<< HEAD
-	clientImageName   string
-=======
->>>>>>> e0c4ef0d
+	clientImageName	  string
 }
 
 type DefinitionStruct struct {
@@ -65,12 +62,8 @@
 	Spec       interface{} `json:"spec"`
 }
 
-<<<<<<< HEAD
 const ClientImageName = "quay.io/enmasse/systemtests-clients:latest"
 
-
-=======
->>>>>>> e0c4ef0d
 func (b *BaseOperatorBuilder) NewBuilder(restConfig *rest.Config) OperatorSetupBuilder {
 	b.restConfig = restConfig
 	return b
@@ -143,21 +136,12 @@
 		panic(fmt.Errorf("can't edit operator builder post-finalization"))
 	}
 }
-<<<<<<< HEAD
 
 func (b *BaseOperatorBuilder) Finalize() *BaseOperatorBuilder {
 	b.finalized = true
 	return b
 }
 
-=======
-
-func (b *BaseOperatorBuilder) Finalize() *BaseOperatorBuilder {
-	b.finalized = true
-	return b
-}
-
->>>>>>> e0c4ef0d
 func (b *BaseOperatorBuilder) Build() (OperatorSetup, error) {
 	baseOperator := &BaseOperator{}
 	if kubeClient, err := clientset.NewForConfig(b.restConfig); err != nil {
@@ -293,10 +277,6 @@
 	}
 }
 
-<<<<<<< HEAD
-
-=======
->>>>>>> e0c4ef0d
 func (b *BaseOperator) setupCRD(jsonObj []byte) {
 	log.Logf("Setting up CRD")
 	var CRD apiextv1b1.CustomResourceDefinition
@@ -352,9 +332,6 @@
 		//Customize the spec if that is requested
 		b.deploymentConfig.Spec.Template.Spec.Containers[0].Image = b.image
 	}
-<<<<<<< HEAD
-
-	b.deploymentConfig.Spec.Template.Spec.Containers[0].Name = b.Name()
 	if _, err := b.kubeClient.AppsV1().Deployments(b.namespace).Create(&b.deploymentConfig); err != nil {
 		b.errorItemCreate("deployment", err)
 	}
@@ -363,7 +340,7 @@
 func (b *BaseOperator) getClientImage() string {
     if (b.clientImageName!="") {
         return b.clientImageName
-    } else { 
+    } else {
         return ClientImageName
     }
 }
@@ -377,9 +354,6 @@
     clientsDeploymentConfig.Spec.Template.Spec.Containers[0].Args[0]="infinity"
     clientsDeploymentConfig.Spec.Template.Spec.Containers[0].ImagePullPolicy="Always"
     if _, err := b.kubeClient.AppsV1().Deployments(b.namespace).Create(clientsDeploymentConfig); err != nil {
-=======
-	if _, err := b.kubeClient.AppsV1().Deployments(b.namespace).Create(&b.deploymentConfig); err != nil {
->>>>>>> e0c4ef0d
 		b.errorItemCreate("deployment", err)
 	}
 }
